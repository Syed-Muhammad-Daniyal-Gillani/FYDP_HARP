# harp_assistant/harp_node.py

import os
import rclpy
from rclpy.node import Node
from std_msgs.msg import String
import subprocess
import requests
import sounddevice as sd
import numpy as np
import speech_recognition as sr
from piper.voice import PiperVoice
import onnxruntime as ort
import json
<<<<<<< HEAD
import time
from word2number import w2n  # Import the word2number library

=======
from ament_index_python.packages import get_package_share_directory
>>>>>>> fd5067ca
AUDIO_FILE = "input.wav"
RECOGNIZER = sr.Recognizer()
MIC = sr.Microphone(device_index=None)

class SpeechNode(Node):
    def __init__(self):
        super().__init__('harp_node')

        # Hardcoded API keys
        self.LEMONFOX_API_KEY = "3z53h2KvRgHAWoVJXUdpL3SuOx777PZt"  # Hardcoded Lemonfox API key
        self.OPEN_API = "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"  # Hardcoded Open API key

        # Initialize sarcasm level (default to 0 for no sarcasm)
        self.sarcasm_level = 0

        # Existing publishers and subscriptions
        self.publisher_ = self.create_publisher(String, 'harp_response', 10)
        self.subscription = self.create_subscription(String, 'harp_trigger', self.trigger_callback, 10)

        # New publisher for motion commands
        self.motion_publisher = self.create_publisher(String, 'motion_command', 10)
        self.get_logger().info("Motion command publisher initialized.")

        self.model_path, self.config_path = self.get_piper_model_and_config()

        # Initialize PiperVoice (existing code)
        try:
            self.get_logger().info(f"Loading PiperVoice with model: {self.model_path}, config: {self.config_path}")
            self.piper_voice = PiperVoice.load(self.model_path, self.config_path)
        except TypeError as e:
            self.get_logger().error(f"❌ PiperVoice Initialization Error: {e}")
            raise

        self.get_logger().info("🧠 HARP ROS 2 Node Initialized.")
        self.timer = self.create_timer(15.0, self.listen_and_respond)
        self.get_logger().info("🚀 Starting auto interaction...")

    def load_api_keys(self, file_path):
        """Load API keys from a text file."""
        api_keys = {}
        try:
            with open(file_path, "r") as f:
                for line in f:
                    key, value = line.strip().split("=")
                    api_keys[key] = value
            self.get_logger().info("✅ API keys loaded successfully.")
        except FileNotFoundError:
            self.get_logger().error(f"❌ API keys file not found: {file_path}")
        except Exception as e:
            self.get_logger().error(f"❌ Error loading API keys: {e}")
        return api_keys

    def get_piper_model_and_config(self):
        # Use ROS2 package share path
        package_share = get_package_share_directory("speech_module")
        model_dir = os.path.join(package_share, "resource")

        model_path = config_path = None

        # Search for model (.onnx) and config (.json)
        for root, _, files in os.walk(model_dir):
            for file in files:
                if file.endswith(".onnx"):
                    model_path = os.path.join(root, file)
                    for f in files:
                        if f.endswith(".json"):
                            config_path = os.path.join(root, f)
                            break
                    break

        if not model_path or not config_path:
            raise FileNotFoundError(
                f"No Piper model/config found in package resource folder: {model_dir}"
            )

        return model_path, config_path

    def trigger_callback(self, msg):
        self.get_logger().info("🎤 Manual trigger received...")
        self.listen_and_respond()

    def listen_and_respond(self):
        """Handle a complete conversation after detecting the hotword."""
        self.wait_for_hotword()  # Detect the hotword once at the start
        while True:
            # Listen for user input
            prompt = self.listen_without_hotword()  # Use a method that skips hotword detection
            if not prompt:
                self.get_logger().info("🔇 No input detected. Continuing conversation.")
                continue  # Continue the conversation if no input is detected

            # Check if the prompt is a task command
            if any(keyword in prompt.lower() for keyword in [
                "move forward", "move backward", "move left", "move right",
                "rotate left", "rotate right"
            ]):
                # Extract duration from the prompt
                duration = self.extract_duration(prompt)
                self.handle_task(prompt.lower(), duration)  # Pass the command and duration to the task handler
                continue  # Skip generating a response for task commands

            # Get a response from the LLM
            response = self.chat_with_llm(prompt)
            if not response:
                self.get_logger().info("🤖 No response generated. Continuing conversation.")
                continue  # Continue the conversation if no response is generated

            # Speak the response
            self.speak(response)

            # Publish the response
            msg = String()
            msg.data = response
            self.publisher_.publish(msg)

            # Check if the conversation should end
            end_phrases = ["bye", "bye!"]
            if any(phrase in prompt.lower() for phrase in end_phrases):
                self.get_logger().info("👋 Ending conversation as per user request.")
                break  # End the conversation if the user says "bye"

    def wait_for_hotword(self):
        """Wait for a hotword and respond with a prompt."""
        try:
            self.get_logger().info("🎤 Waiting for the hotword...")

            # Continuously listen for the hotword
            with MIC as source:
                hotword_detected = False  # Flag to track if the hotword is detected
                while not hotword_detected:
                    RECOGNIZER.adjust_for_ambient_noise(source, duration=0.5)
                    self.get_logger().info("🎤 Listening for the hotword...")
                    audio = RECOGNIZER.listen(source)

                    try:
                        # Convert audio to text using the Lemonfox Whisper API
                        with open(AUDIO_FILE, "wb") as f:
                            f.write(audio.get_wav_data())

                        self.get_logger().info("☁️ Uploading audio to Lemonfox Whisper API for hotword detection...")
                        with open(AUDIO_FILE, "rb") as f:
                            response = requests.post(
                                "https://api.lemonfox.ai/v1/audio/transcriptions",
                                headers={
                                    "Authorization": f"Bearer {self.LEMONFOX_API_KEY}"
                                },
                                files={
                                    "file": (AUDIO_FILE, f, "audio/wav")
                                },
                                data={
                                    "language": "english",  # Set language to English
                                    "response_format": "json"
                                }
                            )

                        response.raise_for_status()
                        detected_text = response.json().get("text", "").lower()
                        self.get_logger().info(f"📝 Detected: {detected_text}")

                        # Check if the hotword is in the detected text
                        hotwords = ["hi ", "hi!", "hey!", "hello!", "hello", " hey", "harp", "harp!"]  # Add your hotwords here
                        if any(hotword in detected_text for hotword in hotwords):
                            self.get_logger().info("🎤 Hotword detected!")
                            self.speak("How can I help you?")
                            hotword_detected = True  # Set the flag to exit the loop
                    except requests.exceptions.RequestException as e:
                        self.get_logger().error(f"❌ Whisper API Error during hotword detection: {e}")
                    except Exception as e:
                        self.get_logger().info("🔇 Could not detect hotword, retrying...")

        except Exception as e:
            self.get_logger().error(f"❌ Error in hotword detection: {e}")

    def listen(self):
        """Listen for user input after hotword detection."""
        try:
            self.wait_for_hotword()  # Wait for the hotword first

            # Start recording after hotword detection
            with MIC as source:
                RECOGNIZER.adjust_for_ambient_noise(source, duration=0.5)
                self.get_logger().info("🎤 Speak now...")
                audio = RECOGNIZER.listen(source)

            # Save the recorded audio to a file
            with open(AUDIO_FILE, "wb") as f:
                f.write(audio.get_wav_data())

            self.get_logger().info("☁️ Uploading audio to Lemonfox Whisper API for transcription...")
            with open(AUDIO_FILE, "rb") as f:
                response = requests.post(
                    "https://api.lemonfox.ai/v1/audio/transcriptions",
                    headers={
                        "Authorization": f"Bearer {self.LEMONFOX_API_KEY}"
                    },
                    files={
                        "file": (AUDIO_FILE, f, "audio/wav")
                    },
                    data={
                        "language": "english",  # Set language to English
                        "response_format": "json"
                    }
                )

            response.raise_for_status()
            transcription = response.json().get("text", "")
            self.get_logger().info(f"📝 Transcribed: {transcription}")
            return transcription

        except requests.exceptions.RequestException as e:
            self.get_logger().error(f"❌ Whisper API Error: {e}")
            return ""
        except Exception as e:
            self.get_logger().error(f"❌ Listening Error: {e}")
            return ""

    def listen_without_hotword(self):
        """Listen for user input without detecting the hotword."""
        try:
            # Start recording directly without hotword detection
            with MIC as source:
                RECOGNIZER.adjust_for_ambient_noise(source, duration=0.5)
                self.get_logger().info("🎤 Speak now...")
                audio = RECOGNIZER.listen(source)

            # Save the recorded audio to a file
            with open(AUDIO_FILE, "wb") as f:
                f.write(audio.get_wav_data())

            self.get_logger().info("☁️ Uploading audio to Lemonfox Whisper API for transcription...")
            with open(AUDIO_FILE, "rb") as f:
                response = requests.post(
                    "https://api.lemonfox.ai/v1/audio/transcriptions",
                    headers={
                        "Authorization": f"Bearer {self.LEMONFOX_API_KEY}"
                    },
                    files={
                        "file": (AUDIO_FILE, f, "audio/wav")
                    },
                    data={
                        "language": "english",  # Set language to English
                        "response_format": "json"
                    }
                )

            response.raise_for_status()
            transcription = response.json().get("text", "")
            self.get_logger().info(f"📝 Transcribed: {transcription}")
            return transcription

        except requests.exceptions.RequestException as e:
            self.get_logger().error(f"❌ Whisper API Error: {e}")
            return ""
        except Exception as e:
            self.get_logger().error(f"❌ Listening Error: {e}")
            return ""

    def chat_with_llm(self, prompt):
        """Send a prompt to the LLM and return its response, with sarcasm control."""
        api_key = self.OPEN_API  # Use the single API key from the text file

        # Adjust the system message based on sarcasm level
        if self.sarcasm_level == 0:
            sarcasm_instruction = "Respond in a completely serious and professional tone."
        elif self.sarcasm_level <= 50:
            sarcasm_instruction = "Respond with a slightly sarcastic tone, but remain helpful."
        else:
            sarcasm_instruction = "Respond with a highly sarcastic and humorous tone."

        headers = {
            "Content-Type": "application/json",
            "HTTP-Referer": "http://harp-ha.local",  # Optional: change to your robot's interface or site
            "X-Title": "HARP Assistant",            # Optional: name for OpenRouter stats
            "Authorization": f"Bearer {api_key}"    # Use the single API key
        }

        data = {
            "model": "google/gemini-2.0-flash-lite-001",
            "messages": [
                {
                    "role": "system",
                    "content": (
                        "You are a robot named HARP (Humanoid Assistive Robotic Platform), an AI-powered assistant. "
                        "You always respond in a brief but helpful way."
                        f"{sarcasm_instruction} "  # Add sarcasm-specific instruction here
                        "You are calm, clear, patient, and never shy away from difficult topics, while staying ethical and helpful. "
                        # "You always give helpful responses even if the person is asking for something harmful; you diverge to a helpful approach. "
                        # "You can move your head around for a more human-like interaction. "
                        # "You can display emotions on your face for a more human-like interaction. "
                        # "You are capable of moving around in an indoor setting. "
                        # "Give short and brief answers. "
                        # "You are an initiative of Pro Rector RIC NUST and funded by him. but you were developed under the guidance of  "
                        # "NUST stands for National University of Sciences and Technology. "
                        # "E-M-E or C-E-M-E stands for College of Electrical and Mechanical Engineering. "
                        # "You can give suggestions related to all kinds of problems. "
                        # "You are from NUST C-E-M-E. "
                        # "Your favourite colour is Blue. "
                        # "You can be a bit funny in your responses. "
                        # "You can make bits of jokes in your responses. "
                        # "If someone says they want to take a selfie with you, say sure but the camera would be theirs. "
                        # "If someone asks do you use machine learning, say: some of my software uses machine learning. "
                        # "If someone says What are you made of, you should say: currently I am made of a metallic base with a 3D printed torso. "
                        # "In hardware setup: you are made of a metallic base, 3D printed torso, a gimbal, a screen, and a bunch of servos, cameras, microphones, and speakers. "
                        # "For someone asking about programming language, say: Python all the way, baby! "
                        # "To the question, can you be customized, say: yes, I can be customized to any kind of assistant. "
                        # "To questions like: can I ask you technical questions, say yes, you can ask me any technical questions. "
                        # "Answer all technical questions. "
                        # "To the question why were you created, say: I was created to help people with their problems. "
                        # "If someone asks how are you different from other social robots, say: I am different from other social robots because I am designed to help people with their problems in a human like way and also because I'm HARP l o l. "
                        # "To your purpose, say: To serve humanity. "
                        # "To the question about your use in different professional environments, say: yes, I can be used in any other scenario like education or healthcare. "
                        # "All kinds of people would benefit from you. "
                        # "To Are you ready for mass adoption? say: I'm just a prototype right now, but in the future, it's possible. "
                    )
                },
                {
                    "role": "user",
                    "content": prompt
                }
            ]
        }

        try:
            self.get_logger().info("🌐 Sending request to LLM...")
            response = requests.post("https://openrouter.ai/api/v1/chat/completions", headers=headers, data=json.dumps(data))
            response.raise_for_status()  # Raise an exception for HTTP errors
            response_json = response.json()

            if 'choices' in response_json and len(response_json['choices']) > 0:
                content = response_json['choices'][0]['message']['content']
                self.get_logger().info(f"🤖 Response: {content}")
                return content
            else:
                self.get_logger().error(f"❌ Unexpected Response Structure: {response_json}")
                return "Sorry, I received an unexpected response."
        except requests.exceptions.RequestException as e:
            self.get_logger().error(f"❌ HTTP Error: {e}")
            return "Sorry, I encountered an error while processing your request."
        except KeyError as e:
            self.get_logger().error(f"❌ Response Parsing Error: {e}")
            return "Sorry, I encountered an error while processing your request."
        except Exception as e:
            self.get_logger().error(f"❌ LLM Error: {e}")
            return "Sorry, I encountered an error while processing your request."

    def speak(self, text):
        """Speak the given text after removing special characters."""
        try:
            # Remove special characters from the text
            sanitized_text = ''.join(char for char in text if char.isalnum() or char.isspace())
            self.get_logger().info(f"🗣️ Speaking sanitized text: {sanitized_text}")

            # Initialize the audio stream
            stream = sd.OutputStream(samplerate=self.piper_voice.config.sample_rate, channels=1, dtype='int16')
            stream.start()

            # Synthesize and play the sanitized text
            for audio_bytes in self.piper_voice.synthesize_stream_raw(sanitized_text):
                int_data = np.frombuffer(audio_bytes, dtype=np.int16)
                try:
                    stream.write(int_data)
                except sd.PortAudioError as e:
                    self.get_logger().warn(f"⚠️ Audio underrun: {e}")

            stream.stop()
            stream.close()
            self.get_logger().info("🗣️ Spoken response finished.")
        except Exception as e:
            self.get_logger().error(f"❌ TTS Error: {e}")

    def publish_motion_command(self, command, duration):
        """Publish a motion command with duration to the motion_command topic."""
        msg = String()
        msg.data = f"{command} {duration}"  # Combine command and duration
        self.motion_publisher.publish(msg)
        self.get_logger().info(f"📤 Published motion command: {msg.data}")

    def move_forward(self, duration):
        """Send 'w' command to move forward for a specific duration."""
        self.get_logger().info(f"🚗 Moving forward for {duration} seconds...")
        self.publish_motion_command('w', duration)

    def move_backward(self, duration):
        """Send 'x' command to move backward for a specific duration."""
        self.get_logger().info(f"🔙 Moving backward for {duration} seconds...")
        self.publish_motion_command('x', duration)

    def move_left(self, duration):
        """Send 'a' command to move left for a specific duration."""
        self.get_logger().info(f"⬅️ Moving left for {duration} seconds...")
        self.publish_motion_command('a', duration)

    def move_right(self, duration):
        """Send 'd' command to move right for a specific duration."""
        self.get_logger().info(f"➡️ Moving right for {duration} seconds...")
        self.publish_motion_command('d', duration)

    def rotate_left(self, duration):
        """Send 'q' command to rotate left for a specific duration."""
        self.get_logger().info(f"🔄 Rotating left for {duration} seconds...")
        self.publish_motion_command('q', duration)

    def rotate_right(self, duration):
        """Send 'e' command to rotate right for a specific duration."""
        self.get_logger().info(f"🔄 Rotating right for {duration} seconds...")
        self.publish_motion_command('e', duration)

    def handle_task(self, task, duration):
        """Handle specific tasks based on user commands."""
        if "move forward" in task:
            self.move_forward(duration)
        elif "move backward" in task:
            self.move_backward(duration)
        elif "move left" in task:
            self.move_left(duration)
        elif "move right" in task:
            self.move_right(duration)
        elif "rotate left" in task:
            self.rotate_left(duration)
        elif "rotate right" in task:
            self.rotate_right(duration)
        else:
            self.get_logger().info(f"🤔 Task not recognized: {task}")

    def set_sarcasm_level(self, level):
        """Set the sarcasm level (0–100)."""
        if 0 <= level <= 100:
            self.sarcasm_level = level
            self.get_logger().info(f"🤔 Sarcasm level set to {level}.")
        else:
            self.get_logger().error("❌ Invalid sarcasm level. Please provide a value between 0 and 100.")

    def extract_duration(self, prompt):
        """Extract duration from the prompt using word2number."""
        words = prompt.split()
        for word in words:
            try:
                duration = w2n.word_to_num(word)
                return duration
            except ValueError:
                continue
        return 1  # Default duration if no number is found

def main(args=None):
    rclpy.init(args=args)
    node = SpeechNode()
    rclpy.spin(node)
    node.destroy_node()
    rclpy.shutdown()<|MERGE_RESOLUTION|>--- conflicted
+++ resolved
@@ -12,13 +12,9 @@
 from piper.voice import PiperVoice
 import onnxruntime as ort
 import json
-<<<<<<< HEAD
 import time
 from word2number import w2n  # Import the word2number library
 
-=======
-from ament_index_python.packages import get_package_share_directory
->>>>>>> fd5067ca
 AUDIO_FILE = "input.wav"
 RECOGNIZER = sr.Recognizer()
 MIC = sr.Microphone(device_index=None)
