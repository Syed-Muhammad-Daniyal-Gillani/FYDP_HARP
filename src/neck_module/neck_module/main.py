--- conflicted
+++ resolved
@@ -90,16 +90,6 @@
     def lookaround(self):
         """Perform the look-around motion."""
         look_pattern = [
-<<<<<<< HEAD
-            (65, 57),
-            (75, 57),
-            (90, 57),
-            (75, 57),
-            (65, 57),
-            (55, 57),
-            (40, 57),
-            (55, 57)  # Return to original position
-=======
             (55, 55),
             (90, 60),
             (90, 45),
@@ -116,7 +106,6 @@
             # (35, 45),
             # (45, 50),
             # (55, 50)  # Return to original position            
->>>>>>> 3bb4f22f
         ]
         for yaw, pitch in look_pattern:
             if self.stop_lookaround.is_set() or not rclpy.ok():
