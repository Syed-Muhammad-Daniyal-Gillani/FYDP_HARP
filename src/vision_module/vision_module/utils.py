--- conflicted
+++ resolved
@@ -1,15 +1,11 @@
 import cv2
 import os
-<<<<<<< HEAD
+from ament_index_python.packages import get_package_share_directory
 # os.environ["CUDA_VISIBLE_DEVICES"] = "-1"
 # os.environ["TF_CPP_MIN_LOG_LEVEL"] = "2"
 # import mediapipe as mp
 import numpy as np
 from deepface import DeepFace ## pip install deepface
-video_in = None
-=======
-from ament_index_python.packages import get_package_share_directory
-
 video_in = None
 
 def get_cascade_path():
@@ -19,7 +15,6 @@
     cascade_path = os.path.join(package_share_directory, 'resource', 'haarcascade_frontalface_default.xml')
     return cascade_path
 
->>>>>>> 7ec9ce26
 
 def initialize_camera(camera_index):
     global video_in
