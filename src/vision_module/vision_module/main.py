import rclpy
from rclpy.node import Node
from std_msgs.msg import Float32MultiArray, String
from vision_module.utils import *
import cv2


# Frame resolution
FRAME_WIDTH = 640
FRAME_HEIGHT = 480

# Initialize camera and neck
<<<<<<< HEAD
initialize_camera(0)  # Change to 1 for external camera
cam_img = getVideo(FRAME_WIDTH, FRAME_HEIGHT)  # Capture video frame
=======
initialize_camera(2)  # Change to 1 for external camera
# cam_img = getVideo(FRAME_WIDTH, FRAME_HEIGHT)  # Capture video frame
>>>>>>> 4b5de0d8

class FaceTracker(Node):
    def __init__(self):
        super().__init__('face_tracker')
        self.publisher_ = self.create_publisher(Float32MultiArray, 'neck_coordinates', 1)
        self.emotion_publisher = self.create_publisher(String, 'user_emotions', 1)
        self.timer = self.create_timer(0.03, self.track_face)  # Runs every 0.05 seconds (10Hz)

    def track_face(self):
        cam_img = getVideo(FRAME_WIDTH, FRAME_HEIGHT)
        img, (normalized_x, normalized_y), face_area, face_roi = detect_face(cam_img, FRAME_WIDTH, FRAME_HEIGHT)

        if face_area > 0:
            msg = Float32MultiArray()
            msg.data = [normalized_x, normalized_y]
            self.publisher_.publish(msg)
            self.get_logger().info(f"Published: X={normalized_x}, Y={normalized_y}")
            if face_roi is not None:
                emotion = detect_emotion(face_roi)
                emotion_msg = String()
                emotion_msg.data = emotion
                self.emotion_publisher.publish(emotion_msg)
                self.get_logger().info(f"Published Emotion: {emotion}")            

        # Display the video frame with detections
        cv2.imshow("Face Tracker", img)

        if cv2.waitKey(1) & 0xFF == ord('q'):
            self.get_logger().info("Shutting down vision module...")
            release_camera()
            rclpy.shutdown()

def main(args=None):
    rclpy.init(args=args)
    node = FaceTracker()
    rclpy.spin(node)
    node.destroy_node()
    rclpy.shutdown()

if __name__ == '__main__':
    main()<|MERGE_RESOLUTION|>--- conflicted
+++ resolved
@@ -10,13 +10,8 @@
 FRAME_HEIGHT = 480
 
 # Initialize camera and neck
-<<<<<<< HEAD
-initialize_camera(0)  # Change to 1 for external camera
-cam_img = getVideo(FRAME_WIDTH, FRAME_HEIGHT)  # Capture video frame
-=======
 initialize_camera(2)  # Change to 1 for external camera
 # cam_img = getVideo(FRAME_WIDTH, FRAME_HEIGHT)  # Capture video frame
->>>>>>> 4b5de0d8
 
 class FaceTracker(Node):
     def __init__(self):
